// SPDX-License-Identifier: LicenseRef-Elastic-License-2.0

/*
 * Copyright 2021 Elasticsearch B.V. and/or licensed to Elasticsearch B.V. under
 * one or more contributor license agreements. Licensed under the Elastic
 * License 2.0; you may not use this file except in compliance with the Elastic
 * License 2.0.
 */

//
// Host Isolation - tool for updating maps of allowed IPs, subnets and pids
//
#include "UpdateMaps.h"

#include <Common.h>
#include <argp.h>
#include <arpa/inet.h>
#include <bpf/bpf.h>
#include <bpf/libbpf.h>
#include <errno.h>
#include <time.h>
#include <unistd.h>

static int ebpf_update_map(const char *map_path,
                           enum ebpf_hostisolation_map map_id,
                           const void *key,
                           const void *val);
static int ebpf_create_map(enum ebpf_hostisolation_map map_id, int *map_fd);
static int ebpf_clear_map(const char *map_path, enum ebpf_hostisolation_map map_id);

<<<<<<< HEAD
int ebpf_map_allowed_IPs_add(uint32_t IPaddr)
=======
static int
ebpf_update_map(const char *map_path,
                enum ebpf_hostisolation_map map_id,
                const void *key,
                const void *val);
static int
ebpf_create_map(enum ebpf_hostisolation_map map_id,
                int *map_fd);
static int
ebpf_clear_map(const char *map_path,
                enum ebpf_hostisolation_map map_id);

static int
ebpf_map_delete_key(const char *map_path,
                    const void *key);

int
ebpf_map_allowed_IPs_add(uint32_t IPaddr)
>>>>>>> f66a1f0d
{
    uint32_t key = IPaddr;
    uint32_t val = 1; // values are not used in the hash map

    return ebpf_update_map(EBPF_ALLOWED_IPS_MAP_PATH, EBPF_MAP_ALLOWED_IPS, &key, &val);
}

<<<<<<< HEAD
int ebpf_map_allowed_subnets_add(uint32_t IPaddr, uint32_t netmask)
=======
int
ebpf_map_allowed_IPs_delete(uint32_t IPaddr)
{
    uint32_t key = IPaddr;

    return ebpf_map_delete_key(EBPF_ALLOWED_IPS_MAP_PATH, &key);
}

int
ebpf_map_allowed_subnets_add(uint32_t IPaddr, uint32_t netmask)
>>>>>>> f66a1f0d
{
    struct lpm_key {
        uint32_t prefix;
        uint32_t IP;
    } key = {
        .prefix = netmask,
        .IP     = IPaddr,
    };
    uint32_t val = 1; // values are not used in the lpm trie map

    return ebpf_update_map(EBPF_ALLOWED_SUBNETS_MAP_PATH, EBPF_MAP_ALLOWED_SUBNETS, &key, &val);
}

<<<<<<< HEAD
int ebpf_map_allowed_pids_add(uint32_t pid)
=======
int
ebpf_map_allowed_subnets_delete(uint32_t IPaddr, uint32_t netmask)
{
    struct lpm_key
    {
        uint32_t prefix;
        uint32_t IP;
    } key =
    {
        .prefix = netmask,
        .IP = IPaddr,
    };

    return ebpf_map_delete_key(EBPF_ALLOWED_SUBNETS_MAP_PATH, &key);
}

int
ebpf_map_allowed_pids_add(uint32_t pid)
>>>>>>> f66a1f0d
{
    uint32_t key = pid;
    uint32_t val = 1; // values are not used in the hash map

    return ebpf_update_map(EBPF_ALLOWED_PIDS_MAP_PATH, EBPF_MAP_ALLOWED_PIDS, &key, &val);
}

<<<<<<< HEAD
int ebpf_map_allowed_IPs_clear()
=======
int
ebpf_map_allowed_pids_delete(uint32_t pid)
{
    uint32_t key = pid;

    return ebpf_map_delete_key(EBPF_ALLOWED_PIDS_MAP_PATH, &key);
}

int
ebpf_map_allowed_IPs_clear()
>>>>>>> f66a1f0d
{
    return ebpf_clear_map(EBPF_ALLOWED_IPS_MAP_PATH, EBPF_MAP_ALLOWED_IPS);
}

int ebpf_map_allowed_subnets_clear()
{
    return ebpf_clear_map(EBPF_ALLOWED_SUBNETS_MAP_PATH, EBPF_MAP_ALLOWED_SUBNETS);
}

int ebpf_map_allowed_pids_clear()
{
    return ebpf_clear_map(EBPF_ALLOWED_PIDS_MAP_PATH, EBPF_MAP_ALLOWED_PIDS);
}

static int ebpf_create_map(enum ebpf_hostisolation_map map_id, int *map_fd)
{
    int rv = 0;
    int fd = -1;

    if (map_id >= EBPF_MAP_NUM) {
        ebpf_log("Error: invalid map ID\n");
        rv = -1;
        goto cleanup;
    }

    fd = bpf_create_map(ebpf_maps[map_id].type, ebpf_maps[map_id].key_size,
                        ebpf_maps[map_id].value_size, ebpf_maps[map_id].max_entries,
                        ebpf_maps[map_id].map_flags);

    if (fd < 0) {
        ebpf_log("Error creating map\n");
        rv = -1;
        goto cleanup;
    }

    *map_fd = fd;

cleanup:
    return rv;
}

<<<<<<< HEAD
static int ebpf_update_map(const char *map_path,
                           enum ebpf_hostisolation_map map_id,
                           const void *key,
                           const void *val)
=======
static int
ebpf_map_delete_key(const char *map_path, const void *key)
{
    int rv = 0;
    int map_fd = -1;

    if (map_path == NULL) {
        ebpf_log("Error: map_path is NULL\n");
        rv = -1;
        goto cleanup;
    }

    map_fd = bpf_obj_get(map_path);
    if (map_fd < 0) {
        ebpf_log("Error: map not found\n");
        rv = -1;
        goto cleanup;
    }

    rv = bpf_map_delete_elem(map_fd, key);
    if (rv) {
        ebpf_log("Error: failed to delete key in map: %s, errno=%d\n", map_path, errno);
        goto cleanup;
    }

cleanup:
    if (map_fd >= 0) {
        close(map_fd);
    }

    return rv;
}

static int
ebpf_update_map(const char *map_path, enum ebpf_hostisolation_map map_id, const void *key, const void *val)
>>>>>>> f66a1f0d
{
    int rv     = 0;
    int map_fd = -1;

    if (map_path == NULL) {
        ebpf_log("Error: map_path is NULL\n");
        rv = -1;
        goto cleanup;
    }

    map_fd = bpf_obj_get(map_path);
    if (map_fd < 0) {
        // perhaps the map does not exist, try to create it and pin to bpf fs
        rv = ebpf_create_map(map_id, &map_fd);
        if (rv) {
            ebpf_log("Error updating map, make sure to run with sudo. Errno=%d\n", errno);
            goto cleanup;
        }
        rv = bpf_obj_pin(map_fd, map_path);
        if (rv) {
            ebpf_log("Error pinning map, make sure to run with sudo. Errno=%d\n", errno);
            goto cleanup;
        }
    }

    rv = bpf_map_update_elem(map_fd, key, val, 0);
    if (rv) {
        ebpf_log("Error: failed to add entry to map: %s, errno=%d\n", map_path, errno);
        goto cleanup;
    }

cleanup:
    if (map_fd >= 0) {
        close(map_fd);
    }

    return rv;
}

static int ebpf_clear_map(const char *map_path, enum ebpf_hostisolation_map map_id)
{
    int rv                   = 0;
    int map_fd               = -1;
    uint8_t key_buf[64]      = {0};
    uint8_t next_key_buf[64] = {0};

    if (map_path == NULL) {
        ebpf_log("Error: map_path is NULL\n");
        rv = -1;
        goto cleanup;
    }

    map_fd = bpf_obj_get(map_path);
    if (map_fd < 0) {
        // perhaps the map does not exist, try to create it
        rv = ebpf_create_map(map_id, &map_fd);
        if (rv) {
            ebpf_log("Error clearing map, make sure to run with sudo. Errno=%d\n", errno);
            goto cleanup;
        }
    }

    // get the first key
    if (bpf_map_get_next_key(map_fd, NULL, key_buf) < 0) {
<<<<<<< HEAD
        // map is already empty
        goto cleanup;
=======
        if (errno == ENOENT) {
            // map is already empty
            rv = 0;
            goto cleanup;
        } else {
            // failure (perhaps not supported)
            rv = -1;
            ebpf_log("Error getting next key while clearing map, errno=%d\n", errno);
            goto cleanup;
        }
>>>>>>> f66a1f0d
    }

    // iterate over map
    while (0 == bpf_map_get_next_key(map_fd, key_buf, next_key_buf)) {
        // return value 0 means 'key' exists and 'next_key' has been set
        (void)bpf_map_delete_elem(map_fd, key_buf);
        memcpy(key_buf, next_key_buf, sizeof(key_buf));
    }

    // -1 was returned so 'key' is the last element - delete it
    (void)bpf_map_delete_elem(map_fd, key_buf);

cleanup:
    if (map_fd >= 0) {
        close(map_fd);
    }

    return rv;
}<|MERGE_RESOLUTION|>--- conflicted
+++ resolved
@@ -28,9 +28,6 @@
 static int ebpf_create_map(enum ebpf_hostisolation_map map_id, int *map_fd);
 static int ebpf_clear_map(const char *map_path, enum ebpf_hostisolation_map map_id);
 
-<<<<<<< HEAD
-int ebpf_map_allowed_IPs_add(uint32_t IPaddr)
-=======
 static int
 ebpf_update_map(const char *map_path,
                 enum ebpf_hostisolation_map map_id,
@@ -49,7 +46,6 @@
 
 int
 ebpf_map_allowed_IPs_add(uint32_t IPaddr)
->>>>>>> f66a1f0d
 {
     uint32_t key = IPaddr;
     uint32_t val = 1; // values are not used in the hash map
@@ -57,9 +53,6 @@
     return ebpf_update_map(EBPF_ALLOWED_IPS_MAP_PATH, EBPF_MAP_ALLOWED_IPS, &key, &val);
 }
 
-<<<<<<< HEAD
-int ebpf_map_allowed_subnets_add(uint32_t IPaddr, uint32_t netmask)
-=======
 int
 ebpf_map_allowed_IPs_delete(uint32_t IPaddr)
 {
@@ -70,7 +63,6 @@
 
 int
 ebpf_map_allowed_subnets_add(uint32_t IPaddr, uint32_t netmask)
->>>>>>> f66a1f0d
 {
     struct lpm_key {
         uint32_t prefix;
@@ -84,9 +76,6 @@
     return ebpf_update_map(EBPF_ALLOWED_SUBNETS_MAP_PATH, EBPF_MAP_ALLOWED_SUBNETS, &key, &val);
 }
 
-<<<<<<< HEAD
-int ebpf_map_allowed_pids_add(uint32_t pid)
-=======
 int
 ebpf_map_allowed_subnets_delete(uint32_t IPaddr, uint32_t netmask)
 {
@@ -105,7 +94,6 @@
 
 int
 ebpf_map_allowed_pids_add(uint32_t pid)
->>>>>>> f66a1f0d
 {
     uint32_t key = pid;
     uint32_t val = 1; // values are not used in the hash map
@@ -113,9 +101,6 @@
     return ebpf_update_map(EBPF_ALLOWED_PIDS_MAP_PATH, EBPF_MAP_ALLOWED_PIDS, &key, &val);
 }
 
-<<<<<<< HEAD
-int ebpf_map_allowed_IPs_clear()
-=======
 int
 ebpf_map_allowed_pids_delete(uint32_t pid)
 {
@@ -126,7 +111,6 @@
 
 int
 ebpf_map_allowed_IPs_clear()
->>>>>>> f66a1f0d
 {
     return ebpf_clear_map(EBPF_ALLOWED_IPS_MAP_PATH, EBPF_MAP_ALLOWED_IPS);
 }
@@ -168,12 +152,6 @@
     return rv;
 }
 
-<<<<<<< HEAD
-static int ebpf_update_map(const char *map_path,
-                           enum ebpf_hostisolation_map map_id,
-                           const void *key,
-                           const void *val)
-=======
 static int
 ebpf_map_delete_key(const char *map_path, const void *key)
 {
@@ -209,7 +187,6 @@
 
 static int
 ebpf_update_map(const char *map_path, enum ebpf_hostisolation_map map_id, const void *key, const void *val)
->>>>>>> f66a1f0d
 {
     int rv     = 0;
     int map_fd = -1;
@@ -274,10 +251,6 @@
 
     // get the first key
     if (bpf_map_get_next_key(map_fd, NULL, key_buf) < 0) {
-<<<<<<< HEAD
-        // map is already empty
-        goto cleanup;
-=======
         if (errno == ENOENT) {
             // map is already empty
             rv = 0;
@@ -288,7 +261,6 @@
             ebpf_log("Error getting next key while clearing map, errno=%d\n", errno);
             goto cleanup;
         }
->>>>>>> f66a1f0d
     }
 
     // iterate over map
